[package]
edition = "2021"
name = "pop-drink"
version = "0.1.0"

[dependencies]
drink.workspace = true
frame-support-procedural.workspace = true
frame-support.workspace = true
ink_sandbox.workspace = true
pop-runtime-devnet.workspace = true
<<<<<<< HEAD
sp-io.workspace = true
=======
pallet-contracts.workspace = true
frame-system.workspace = true
frame-support.workspace = true
sp-io.workspace = true
scale.workspace = true
pop-api.workspace = true
>>>>>>> 4e7a27d2
<|MERGE_RESOLUTION|>--- conflicted
+++ resolved
@@ -9,13 +9,9 @@
 frame-support.workspace = true
 ink_sandbox.workspace = true
 pop-runtime-devnet.workspace = true
-<<<<<<< HEAD
-sp-io.workspace = true
-=======
 pallet-contracts.workspace = true
 frame-system.workspace = true
 frame-support.workspace = true
 sp-io.workspace = true
 scale.workspace = true
-pop-api.workspace = true
->>>>>>> 4e7a27d2
+pop-api.workspace = true